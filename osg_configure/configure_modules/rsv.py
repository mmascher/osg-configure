""" Module to handle attributes and configuration for RSV service """

import os
import re
import shutil
import logging
import ConfigParser
import pwd

from osg_configure.modules import exceptions
from osg_configure.modules import utilities
from osg_configure.modules import validation
from osg_configure.modules import configfile
from osg_configure.modules.baseconfiguration import BaseConfiguration

__all__ = ['RsvConfiguration']


class RsvConfiguration(BaseConfiguration):
    """Class to handle attributes and configuration related to osg-rsv services"""

    def __init__(self, *args, **kwargs):
        # pylint: disable-msg=W0142
        super(RsvConfiguration, self).__init__(*args, **kwargs)
        self.log('RsvConfiguration.__init__ started')
        self.options = {'enable_local_probes':
                            configfile.Option(name='enable_local_probes',
                                              required=configfile.Option.OPTIONAL,
                                              opt_type=bool,
                                              default_value=True),
                        'gratia_probes':
                            configfile.Option(name='gratia_probes',
                                              default_value='',
                                              required=configfile.Option.OPTIONAL),
                        'ce_hosts':
                            configfile.Option(name='ce_hosts',
                                              default_value='',
                                              required=configfile.Option.OPTIONAL),
                        'gram_ce_hosts':
                            configfile.Option(name='gram_ce_hosts',
                                              default_value='',
                                              required=configfile.Option.OPTIONAL),
                        'htcondor_ce_hosts':
                            configfile.Option(name='htcondor_ce_hosts',
                                              default_value='',
                                              required=configfile.Option.OPTIONAL),
                        'gridftp_hosts':
                            configfile.Option(name='gridftp_hosts',
                                              default_value='',
                                              required=configfile.Option.OPTIONAL),
                        'gridftp_dir':
                            configfile.Option(name='gridftp_dir',
                                              default_value='/tmp'),
                        'gums_hosts':
                            configfile.Option(name='gums_hosts',
                                              default_value='',
                                              required=configfile.Option.OPTIONAL),
                        'srm_hosts':
                            configfile.Option(name='srm_hosts',
                                              default_value='',
                                              required=configfile.Option.OPTIONAL),
                        'srm_dir':
                            configfile.Option(name='srm_dir',
                                              required=configfile.Option.OPTIONAL),
                        'srm_webservice_path':
                            configfile.Option(name='srm_webservice_path',
                                              required=configfile.Option.OPTIONAL),
                        'service_cert':
                            configfile.Option(name='service_cert',
                                              required=configfile.Option.OPTIONAL,
                                              default_value='/etc/grid-security/rsv/rsvcert.pem'),
                        'service_key':
                            configfile.Option(name='service_key',
                                              required=configfile.Option.OPTIONAL,
                                              default_value='/etc/grid-security/rsv/rsvkey.pem'),
                        'service_proxy':
                            configfile.Option(name='service_proxy',
                                              required=configfile.Option.OPTIONAL,
                                              default_value='/tmp/rsvproxy'),
                        'user_proxy':
                            configfile.Option(name='user_proxy',
                                              default_value='',
                                              required=configfile.Option.OPTIONAL),
                        'legacy_proxy':
                            configfile.Option(name='legacy_proxy',
                                              required=configfile.Option.OPTIONAL,
                                              opt_type=bool,
                                              default_value=False),
                        'enable_gratia':
                            configfile.Option(name='enable_gratia',
                                              opt_type=bool),
                        'gratia_collector':
                            configfile.Option(name='gratia_collector',
                                              required=configfile.Option.OPTIONAL,
                                              default_value='rsv.grid.iu.edu:8880'),
                        'condor_location':
                            configfile.Option(name='condor_location',
                                              default_value='',
                                              required=configfile.Option.OPTIONAL),
                        'enable_nagios':
                            configfile.Option(name='enable_nagios',
                                              opt_type=bool),
                        'nagios_send_nsca':
                            configfile.Option(name='nagios_send_nsca',
                                              required=configfile.Option.OPTIONAL,
                                              opt_type=bool,
                                              default_value=False),
                        'enable_zabbix':
                            configfile.Option(name='enable_zabbix',
                                              required=configfile.Option.OPTIONAL,
                                              opt_type=bool,
                                              default_value=False),
                        'zabbix_use_sender':
                            configfile.Option(name='zabbix_use_sender',
                                              required=configfile.Option.OPTIONAL,
                                              opt_type=bool,
                                              default_value=False)}

        self._rsv_user = "rsv"
        self._ce_hosts = []
        self._gram_ce_hosts = []
        self._htcondor_ce_hosts = []
        self._gridftp_hosts = []
        self._gums_hosts = []
        self._srm_hosts = []
        self._gratia_probes_2d = []
        self._gratia_metric_map = {}
        self._enable_rsv_downloads = False
        self._meta = ConfigParser.RawConfigParser()
        self.gram_gateway_enabled = False
        self.htcondor_gateway_enabled = True
        self.use_service_cert = True
        self.copy_host_cert_for_service_cert = False
        self.grid_group = 'OSG'
        self.site_name = 'Generic Site'
        self.config_section = "RSV"
        self.rsv_conf_dir = '/etc/rsv'
        self.rsv_control = '/usr/bin/rsv-control'
        self.rsv_meta_dir = '/etc/rsv/meta/metrics'
        self.rsv_metrics_dir = '/etc/rsv/metrics'
        self.rsv_conf = '/etc/rsv/rsv.conf'
        self.uid = None
        self.gid = None
        self.log('RsvConfiguration.__init__ completed')

    def parse_configuration(self, configuration):
        """
        Try to get configuration information from ConfigParser or
        SafeConfigParser object given by configuration and write recognized settings
        to attributes dict
        """
        self.log('RsvConfiguration.parse_configuration started')

        self.check_config(configuration)

        if not configuration.has_section(self.config_section):
            self.enabled = False
            self.log("%s section not in config file" % self.config_section)
            self.log('RsvConfiguration.parse_configuration completed')
            return True

        if not utilities.rpm_installed('rsv-core'):
            self.enabled = False
            self.log('rsv-core rpm not installed, disabling RSV configuration')
            return True

        if not self.set_status(configuration):
            self.log('RsvConfiguration.parse_configuration completed')
            return True

        self.get_options(configuration, ignore_options=['enabled'])

        # If we're on a CE, get the grid group if possible
        if configuration.has_section('Site Information'):
            if configuration.has_option('Site Information', 'group'):
                self.grid_group = configuration.get('Site Information', 'group')

            if configuration.has_option('Site Information', 'resource'):
                self.site_name = configuration.get('Site Information', 'resource')
            elif configuration.has_option('Site Information', 'site_name'):
                self.site_name = configuration.get('Site Information', 'site_name')


        # Parse lists
        self._ce_hosts = split_list_exclude_blank(self.options['ce_hosts'].value)
        self._gram_ce_hosts = split_list_exclude_blank(self.options['gram_ce_hosts'].value)
        self._htcondor_ce_hosts = split_list_exclude_blank(self.options['htcondor_ce_hosts'].value)
        self._gums_hosts = split_list_exclude_blank(self.options['gums_hosts'].value)
        self._srm_hosts = split_list_exclude_blank(self.options['srm_hosts'].value)

        # If the gridftp hosts are not defined then they default to the CE hosts
        if self.options['gridftp_hosts'].value == '':
            # check to see if the setting is in the config file
            if configuration.has_option(self.config_section, 'gridftp_hosts'):
                # present and set to default so we don't want gridftp tests
                self._gridftp_hosts = []
            else:
                # option is commented out, use ce_hosts setting
                self._gridftp_hosts = self._ce_hosts
        else:
            self._gridftp_hosts = split_list(self.options['gridftp_hosts'].value)

        if self.options['gratia_probes'].value != '':
            self._gratia_probes_2d = self.split_2d_list(self.options['gratia_probes'].value)

        # Check the options for which gateways are enabled
        # How we run remote probes depends on this
        if configuration.has_section('Gateway'):
            if configuration.has_option('Gateway', 'gram_gateway_enabled'):
                self.gram_gateway_enabled = configuration.getboolean('Gateway', 'gram_gateway_enabled')

            if configuration.has_option('Gateway', 'htcondor_gateway_enabled'):
                self.htcondor_gateway_enabled = configuration.getboolean('Gateway', 'htcondor_gateway_enabled')

        if configuration.has_section('Misc Services'):
            if configuration.has_option('Misc Services', 'copy_host_cert_for_service_certs'):
                self.copy_host_cert_for_service_cert = configuration.getboolean('Misc Services',
                                                                                'copy_host_cert_for_service_certs')

        self.log('RsvConfiguration.parse_configuration completed')

    # pylint: disable-msg=W0613
    def check_attributes(self, attributes):
        """
        Check attributes currently stored and make sure that they are consistent
        """

        self.log('RsvConfiguration.check_attributes started')
        attributes_ok = True

        if not self.enabled:
            self.log('Not enabled, returning True')
            self.log('RsvConfiguration.check_attributes completed')
            return attributes_ok

        if self.ignored:
            self.log('Ignored, returning True')
            self.log('RsvConfiguration.check_attributes completed')
            return attributes_ok

<<<<<<< HEAD
        try:
            (self.uid, self.gid) = pwd.getpwnam(self._rsv_user)[2:4]
        except KeyError:  # no such user
            self.log("The %s user does not exist. RSV will not work without that user."
                     " Please reinstall the rsv* RPMs or create the user yourself."
                     " Note: it needs a valid shell and home directory." % self._rsv_user,
                     level=logging.ERROR)
=======
        if self._gram_ce_hosts:
            self.log("GRAM is no longer supported as of Nov. 2016; please unset gram_ce_hosts",
                     section=self.config_section, option='gram_ce_hosts', level=logging.ERROR)
>>>>>>> 7de689ed
            return False

        # Slurp in all the meta files which will tell us what type of metrics
        # we have and if they are enabled by default.
        self.load_rsv_meta_files()

        attributes_ok &= self._check_auth_settings()

        # check hosts
        attributes_ok &= self._validate_host_list(self._ce_hosts, "ce_hosts")
        attributes_ok &= self._validate_host_list(self._gums_hosts, "gums_hosts")
        attributes_ok &= self._validate_host_list(self._srm_hosts, "srm_hosts")
        if self.htcondor_gateway_enabled:
            attributes_ok &= self._validate_host_list(self._htcondor_ce_hosts, "htcondor_ce_hosts")

        attributes_ok &= self._check_gridftp_settings()
        attributes_ok &= self._check_srm_settings()
        # check Gratia list
        attributes_ok &= self._check_gratia_settings()

        # Make sure that the condor_location is valid if it is supplied
        attributes_ok &= self._check_condor_location()

        self.log('RsvConfiguration.check_attributes completed')
        return attributes_ok

    def configure(self, attributes):
        """Configure installation using attributes"""
        self.log('RsvConfiguration.configure started')

        if self.ignored:
            self.log("%s configuration ignored" % self.config_section,
                     level=logging.WARNING)
            self.log('RsvConfiguration.configure completed')
            return True

        if not self.enabled:
            self.log('Not enabled, returning True')
            self.log('RsvConfiguration.configure completed')
            return True

        try:
            # Reset always?
            self._reset_configuration()
            self._create_cert_key_if_needed()
            # Put proxy information into rsv.conf
            self._configure_cert_info()
            # Enable consumers
            self._configure_consumers()
            # Enable metrics
            self._configure_ce_metrics()
            self._configure_gums_metrics()
            self._configure_gridftp_metrics()
            self._configure_gratia_metrics()
            self._configure_local_metrics()
            self._configure_srm_metrics()
            self._configure_condor_cron_ids()
            self._configure_default_ce_type()
            self._configure_ce_types()
            # Setup Apache?  I think this is done in the RPM

            # Fix the Gratia ProbeConfig file to point at the appropriate collector
            self._set_gratia_collector(self.options['gratia_collector'].value)

            self._configure_condor_location()
        except exceptions.ConfigureError:
            return False

        self.log('RsvConfiguration.configure completed')
        return True

    def module_name(self):
        """Return a string with the name of the module"""
        return "RSV"

    def separately_configurable(self):
        """Return a boolean that indicates whether this module can be configured separately"""
        return True

    def _check_gridftp_settings(self):
        """ Check gridftp settings and make sure they are valid """
        status_check = self._validate_host_list(self._gridftp_hosts, "gridftp_hosts")

        if utilities.blank(self.options['gridftp_dir'].value):
            self.log("Invalid gridftp_dir given: %s" %
                     self.options['gridftp_dir'].value,
                     section=self.config_section,
                     option='gridftp_dir',
                     level=logging.ERROR)
            status_check = False

        return status_check

    def _check_auth_settings(self):
        """ Check authorization/certificate settings and make sure that they are valid """

        check_value = True

        # Do not allow both the service cert settings and proxy settings
        # first create some helper variables
        blank_service_vals = (utilities.blank(self.options['service_cert'].value) and
                              utilities.blank(self.options['service_key'].value) and
                              utilities.blank(self.options['service_proxy'].value))

        default_service_vals = (self.options['service_cert'].value ==
                                self.options['service_cert'].default_value)
        default_service_vals &= (self.options['service_key'].value ==
                                 self.options['service_key'].default_value)
        default_service_vals &= (self.options['service_proxy'].value ==
                                 self.options['service_proxy'].default_value)

        blank_user_proxy = utilities.blank(self.options['user_proxy'].value)

        if (not blank_user_proxy and default_service_vals):
            self.log('User proxy specified and service_cert, service_key, ' +
                     'service_proxy at default values, assuming user_proxy ' +
                     'takes precedence in ' + self.config_section + ' section')
            self.use_service_cert = False
        elif not blank_user_proxy and not blank_service_vals:
            self.log("You cannot specify user_proxy with any of (service_cert, " +
                     "service_key, service_proxy).  They are mutually exclusive " +
                     "options in %s section." % self.config_section,
                     level=logging.ERROR)
            check_value = False

        # Make sure that either a service cert or user cert is selected
        if not ((self.options['service_cert'].value and
                     self.options['service_key'].value and
                     self.options['service_proxy'].value)
                or
                    self.options['user_proxy'].value):
            self.log("You must specify either service_cert/service_key/" +
                     "service_proxy *or* user_proxy in order to provide " +
                     "credentials for RSV to run jobs in " +
                     " %s section" % self.config_section,
                     level=logging.ERROR)
            check_value = False

        if not blank_user_proxy:
            # if not using a service certificate, make sure that the proxy file exists
            value = self.options['user_proxy'].value
            if utilities.blank(value) or not validation.valid_file(value):
                self.log("user_proxy does not point to an existing file: %s" % value,
                         section=self.config_section,
                         option='user_proxy',
                         level=logging.ERROR)
                check_value = False
        else:
            for optname in 'service_cert', 'service_key':
                value = self.options[optname].value
                if utilities.blank(value):
                    self.log("%s must have a valid location" % optname,
                             section=self.config_section,
                             option=optname,
                             level=logging.ERROR)
                    check_value = False
                elif not self.copy_host_cert_for_service_cert and not validation.valid_file(value):
                    self.log("%s must point to an existing file" % optname,
                             section=self.config_section,
                             option=optname,
                             level=logging.ERROR)
                    check_value = False

            value = self.options['service_proxy'].value
            if utilities.blank(value):
                self.log("service_proxy must have a valid location: %s" % value,
                         section=self.config_section,
                         option='service_proxy',
                         level=logging.ERROR)
                check_value = False

            value = os.path.dirname(self.options['service_proxy'].value)
            if not validation.valid_location(value):
                self.log("service_proxy must be located in a valid " +
                         "directory: %s" % value,
                         section=self.config_section,
                         option='service_proxy',
                         level=logging.ERROR)
                check_value = False

        return check_value

    def _reset_configuration(self):
        """ Reset all metrics and consumers to disabled """

        self.log("Resetting all metrics and consumers to disabled")

        for filename in os.listdir(self.rsv_conf_dir):
            if not re.search('\.conf$', filename):
                continue

            if filename in ('rsv.conf', 'rsv-nagios.conf', 'rsv-zabbix.conf'):
                continue

            path = os.path.join(self.rsv_conf_dir, filename)
            self.log("Removing %s as part of reset" % path)
            os.unlink(path)

        # Remove any host specific metric configuration
        for directory in os.listdir(self.rsv_metrics_dir):
            path = os.path.join(self.rsv_metrics_dir, directory)
            if not os.path.isdir(path):
                continue

            shutil.rmtree(path)

    def _create_cert_key_if_needed(self):
        if not self.copy_host_cert_for_service_cert:
            # User explicitly told us not to make a copy
            return
        service_cert = self.options['service_cert'].value
        service_key = self.options['service_key'].value
        if utilities.blank(service_cert) or utilities.blank(service_key):
            # cert/key location not specified so don't make anything
            return

        if not self.create_missing_service_cert_key(service_cert, service_key, 'rsv'):
            # creation unsuccessful
            self.log("Could not create service cert (%s) and key (%s)" % (service_cert, service_key),
                     level=logging.ERROR)
            raise exceptions.ConfigureError

    def _get_metrics_by_type(self, metric_type, enabled=True):
        """
        Examine meta info and return the metrics that are enabled by default
        for the defined type
        """

        metrics = []

        for metric in self._meta.sections():
            if re.search(" env$", metric):
                continue

            if self._meta.has_option(metric, "service-type"):
                if self._meta.get(metric, "service-type") == metric_type:
                    if not enabled:
                        metrics.append(metric)
                    else:
                        if self._meta.has_option(metric, "enable-by-default"):
                            if self._meta.get(metric, "enable-by-default") == "true":
                                metrics.append(metric)

        return metrics

    def _enable_metrics(self, host, metrics, args=None):
        """Given a host and array of metrics, enable them via rsv-control

        :param host: FQDN of host to enable metrics for
        :type host: str
        :param metrics: list of metrics to enable
        :type metrics: list
        :param args: extra arguments to rsv-control
        :type args: list or None
        :raise ConfigFailed: if rsv-control fails

        """
        # need this to prevent weird behaviour if [] as a default argument in function def
        args = args or []
        if not metrics:
            return

        if not utilities.run_script([self.rsv_control, "-v0", "--enable", "--host", host] +
                                            args +
                                            metrics):
            self.log("ERROR: Attempt to enable metrics via rsv-control failed",
                     level=logging.ERROR)
            self.log("Host: %s" % host,
                     level=logging.ERROR)
            self.log("Metrics: %s" % " ".join(metrics),
                     level=logging.ERROR)
            raise exceptions.ConfigureError

    def _configure_ce_metrics(self):
        """Enable CE metrics.
        This consists of OSG-GRAM-CE metrics for gram_ce_hosts, OSG-HTCondor-CE
        metrics for htcondor_ce_hosts and OSG-CE metrics for ce_hosts (which should
        include gram_ce_hosts and htcondor_ce_hosts).

        :raise ConfigFailed: if enabling metrics fails
        """

        def _set_metrics_for_hosts(label, metric_type, hosts_var_name, hosts, enabled):
            if not enabled:
                self.log("%s disabled.  Not configuring %s metrics" % (label, label))
                return

            if not hosts:
                self.log("No %s defined.  Not configuring %s metrics" % (hosts_var_name, label))
                return

            metrics = self._get_metrics_by_type(metric_type)

            for host in hosts:
                self.log("Enabling %s metrics for host '%s'" % (label, host))
                self._enable_metrics(host, metrics)

        _set_metrics_for_hosts(label='CE', metric_type='OSG-CE', hosts_var_name='ce_hosts',
                               hosts=self._ce_hosts, enabled=True)
        _set_metrics_for_hosts(label='HTCondor-CE', metric_type='OSG-HTCondor-CE',
                               hosts_var_name='htcondor_ce_hosts', hosts=self._htcondor_ce_hosts,
                               enabled=self.htcondor_gateway_enabled)

    def _configure_gridftp_metrics(self):
        """ Enable GridFTP metrics for each GridFTP host declared    """

        if not self._gridftp_hosts:
            self.log("No gridftp_hosts defined.  Not configuring GridFTP metrics")
            return

        gridftp_dirs = split_list(self.options['gridftp_dir'].value)
        if len(self._gridftp_hosts) != len(gridftp_dirs) and len(gridftp_dirs) != 1:
            self.log("RSV.gridftp_dir is set incorrectly.  When enabling GridFTP " +
                     "metrics you must specify either exactly 1 entry, or the same " +
                     "number of entries in the gridftp_dir variable as you have in " +
                     "the gridftp_hosts section.  There are %i host entries " \
                     "and %i gridftp_dir entries." % (len(self._gridftp_hosts),
                                                      len(gridftp_dirs)),
                     level=logging.ERROR)
            raise exceptions.ConfigureError("Failed to configure RSV")

        gridftp_metrics = self._get_metrics_by_type("GridFTP")

        count = 0
        for gridftp_host in self._gridftp_hosts:
            self.log("Enabling GridFTP metrics for host '%s'" % gridftp_host)

            if len(gridftp_dirs) == 1:
                directories = gridftp_dirs[0]
            else:
                directories = gridftp_dirs[count]

            args = ["--arg", "destination-dir=%s" % directories]

            self._enable_metrics(gridftp_host, gridftp_metrics, args)

            count += 1

    def _configure_gums_metrics(self):
        """ Enable GUMS metrics for each GUMS host declared """

        if not self._gums_hosts:
            self.log("No gums_hosts defined.  Not configuring GUMS metrics")
            return

        gums_metrics = self._get_metrics_by_type("OSG-GUMS")

        if not gums_metrics:
            self.log("No current GUMS metrics.  No configuration to do at this time.")
            return

        for gums_host in self._gums_hosts:
            self.log("Enabling GUMS metrics for host '%s'" % gums_host)
            self._enable_metrics(gums_host, gums_metrics)

    def _configure_local_metrics(self):
        """ Enable appropriate local metrics """

        if not self.options['enable_local_probes'].value:
            self.log("Local probes disabled.")
            return

        local_metrics = self._get_metrics_by_type("OSG-Local-Monitor")

        self.log("Enabling local metrics for host '%s'" % utilities.get_hostname())
        self._enable_metrics(utilities.get_hostname(), local_metrics)

    def _configure_srm_metrics(self):
        """ Enable SRM metric """

        if not self._srm_hosts:
            self.log("No srm_hosts defined.  Not configuring SRM metrics")
            return

        # Do some checking on the values.  perhaps this should be in the validate section?
        srm_dirs = split_list(self.options['srm_dir'].value)
        if len(self._srm_hosts) != len(srm_dirs):
            self.log("When enabling SRM metrics you must specify the same number " +
                     "of entries in the srm_dir variable as you have in the " +
                     "srm_hosts section.  There are %i host entries and %i " \
                     "srm_dir entries." % (len(self._srm_hosts), len(srm_dirs)),
                     level=logging.ERROR)
            raise exceptions.ConfigureError("Failed to configure RSV")

        srm_ws_paths = []
        if not utilities.blank(self.options['srm_webservice_path'].value):
            srm_ws_paths = split_list(self.options['srm_webservice_path'].value)

            if len(self._srm_hosts) != len(srm_ws_paths):
                self.log("If you set srm_webservice_path when enabling SRM metrics " +
                         "you must specify the same number of entries in the " +
                         "srm_webservice_path variable as you have in the srm_hosts " +
                         "section.  There are %i host entries and %i " \
                         "srm_webservice_path entries." % (len(self._srm_hosts),
                                                           len(srm_ws_paths)),
                         level=logging.ERROR)
                raise exceptions.ConfigureError("Failed to configure RSV")

        # Now time to do the actual configuration
        srm_metrics = self._get_metrics_by_type("OSG-SRM")
        count = 0
        for srm_host in self._srm_hosts:
            self.log("Enabling SRM metrics for host '%s'" % srm_host)

            args = ["--arg", "srm-destination-dir=%s" % srm_dirs[count]]
            if srm_ws_paths:
                args += ["--arg", "srm-webservice-path=%s" % srm_ws_paths[count]]

            self._enable_metrics(srm_host, srm_metrics, args)

            count += 1

    def _map_gratia_metric(self, gratia_type):
        """
        Map gratia type to rsv metric
        """
        # The first time through we will populate the map.  It will be cached as a
        # data member in this class so that we don't have to do this each time
        if not self._gratia_metric_map:
            ce_metrics = self._get_metrics_by_type("OSG-CE", enabled=False)
            for metric in ce_metrics:
                match = re.search("\.gratia\.(\S+)$", metric)
                if match:
                    self._gratia_metric_map[match.group(1)] = metric
                    self.log("Gratia map -> %s = %s" % (match.group(1), metric))

        # Now that we have the mapping, simply return the appropriate type.
        # This is the only code that should execute every time after the data structure is loaded.
        if gratia_type in self._gratia_metric_map:
            return self._gratia_metric_map[gratia_type]
        else:
            return None

    def _check_gratia_settings(self):
        """ Check to see if gratia settings are valid """

        tmp_2d = []

        # While checking the Gratia settings we will translate them to a list of
        # the actual probes to enable.
        status_check = True
        for item_list in self._gratia_probes_2d:
            tmp = []
            for metric_type in item_list:
                metric = self._map_gratia_metric(metric_type)
                if metric:
                    tmp.append(metric)
                else:
                    status_check = False
                    self.log("In %s section, gratia_probes setting: Probe %s is " \
                             "not a valid probe" % (self.config_section, metric_type),
                             level=logging.ERROR)

            tmp_2d.append(tmp)

        self._gratia_probes_2d = tmp_2d

        return status_check

    def _configure_gratia_metrics(self):
        """
        Enable Gratia metrics
        """

        if not self._gratia_probes_2d:
            self.log("Skipping Gratia metric configuration because gratia_probes_2d is empty")
            return

        if not self._ce_hosts:
            self.log("Skipping Gratia metric configuration because ce_hosts is empty")
            return

        num_ces = len(self._ce_hosts)
        num_gratia = len(self._gratia_probes_2d)
        if num_ces != num_gratia and num_gratia != 1:
            self.log("The number of CE hosts does not match the number of " +
                     "Gratia host definitions",
                     level=logging.ERROR)
            self.log("Number of CE hosts: %s" % num_ces,
                     level=logging.ERROR)
            self.log("Number of Gratia host definitions: %s" % num_gratia,
                     level=logging.ERROR)
            self.log("They must match, or you must have only one Gratia host " +
                     "definition (which will be used for all hosts",
                     level=logging.ERROR)
            raise exceptions.ConfigureError

        i = 0
        for ce in self._ce_hosts:
            gratia = None

            # There will either be a Gratia definition for each host, or else a single Gratia
            # definition which we will use across all hosts.
            if num_gratia == 1:
                gratia = self._gratia_probes_2d[0]
            else:
                gratia = self._gratia_probes_2d[i]
                i += 1

            self._enable_metrics(ce, gratia)

    def _check_condor_location(self):
        """ Make sure that a supplied Condor location is valid """

        if not self.options['condor_location'].value:
            self.log("Skipping condor_location validation because it is empty")
            return True

        condor_bin = os.path.join(self.options['condor_location'].value, "bin")
        condor_sbin = os.path.join(self.options['condor_location'].value, "sbin")

        if not os.path.exists(condor_bin) or not os.path.exists(condor_sbin):
            self.log("There is not a bin/ or sbin/ subdirectory at the supplied " +
                     "condor_location (%s)" % (self.options['condor_location'].value),
                     level=logging.ERROR)
            return False
        return True

    def _configure_condor_location(self):
        """ Put the Condor location into the necessary places """

        # Note: make sure that we write empty files if condor_location is not set
        # so that we can reverse the action of someone setting condor_location

        condor_dir = self.options['condor_location'].value

        # Put the location into the condor-cron-env.sh file so that the condor-cron
        # wrappers and init script have the binaries in their PATH
        sysconf_file = os.path.join('/', 'etc', 'sysconfig', 'condor-cron')
        try:
            sysconf = open(sysconf_file, 'w')
            if self.options['condor_location'].value:
                sysconf.write("PATH=%s/bin:%s/sbin:$PATH\n" % (condor_dir,
                                                               condor_dir))
                sysconf.write("export PATH\n")
            sysconf.close()
        except IOError, err:
            self.log("Error trying to write to file (%s): %s" % (sysconf_file, err))
            raise exceptions.ConfigureError

        # Adjust the Condor-Cron configuration
        conf_file = os.path.join('/', 'etc', 'condor-cron', 'config.d', 'condor_location')
        try:
            config = open(conf_file, 'w')
            if self.options['condor_location'].value:
                config.write("RELEASE_DIR = %s" % condor_dir)
            config.close()
        except IOError, err:
            self.log("Error trying to write to file (%s): %s" % (conf_file, err))
            raise exceptions.ConfigureError

    def _validate_host_list(self, hosts, setting):
        """ Validate a list of hosts """
        ret = True
        for host in hosts:
            # Strip off the port
            hostname, port = utilities.split_host_port(host)
            if not validation.valid_domain(hostname):
                self.log("Invalid domain in [%s].%s: %s" % (self.config_section,
                                                            setting, host),
                         level=logging.ERROR)
                ret = False

            if port and re.search('\D', port):
                self.log("Invalid port in [%s].%s: %s" % (self.config_section,
                                                          setting, host),
                         level=logging.ERROR)
                ret = False

        return ret

    def _read_rsv_conf(self):
        """Return a ConfigParser with the contents of the rsv.conf file"""
        config = ConfigParser.RawConfigParser()
        config.optionxform = str  # rsv.conf is case-sensitive

        if os.path.exists(self.rsv_conf):
            config.read(self.rsv_conf)

        if not config.has_section('rsv'):
            config.add_section('rsv')

        return config

    def _write_rsv_conf(self, config):
        """Write the contents of a ConfigParser back to the rsv.conf file"""
        config_fp = open(self.rsv_conf, 'w')
        try:
            config.write(config_fp)
        finally:
            config_fp.close()

    def _configure_cert_info(self):
        """ Configure certificate information """

        config = self._read_rsv_conf()

        # Set the appropriate options in the rsv.conf file
        if self.use_service_cert:
            config.set('rsv', 'service-cert', self.options['service_cert'].value)
            config.set('rsv', 'service-key', self.options['service_key'].value)
            config.set('rsv', 'service-proxy', self.options['service_proxy'].value)
        else:
            config.set('rsv', 'proxy-file', self.options['user_proxy'].value)

            # Remove these keys or they will override the proxy-file setting in rsv-control
            config.remove_option('rsv', 'service-cert')
            config.remove_option('rsv', 'service-key')
            config.remove_option('rsv', 'service-proxy')

        if self.options['legacy_proxy'].value:
            config.set('rsv', 'legacy-proxy', 'True')
        else:
            config.remove_option('rsv', 'legacy-proxy')

        self._write_rsv_conf(config)

    def _configure_default_ce_type(self):
        """Set the ce-type in rsv.conf.
        This controls whether Condor-G submits to a GRAM-Gatekeeper or an
        HTCondor-CE when running remote probes. The setting may be overridden in
        probe-specific configs (set by _configure_ce_types for example).

        """
        config = self._read_rsv_conf()

        config.set('rsv', 'ce-type', 'htcondor-ce')

        self._write_rsv_conf(config)

    def _configure_ce_types(self):
        """Write config files that set the ce-type for GRAM-CE hosts and HTCondor-CE hosts.

        :raise ConfigFailed: if writing any config file failed.

        """
        if self.gram_gateway_enabled:
            assert False, 'should have been caught already'
        if self.htcondor_gateway_enabled:
            for host in self._htcondor_ce_hosts:
                self._configure_ce_type_for_host(host, "htcondor-ce")

    def _configure_ce_type_for_host(self, hostname, ce_type):
        """Write config file that sets the ce-type for all probes on a host.
        Specifically, a directory is created (if missing) under the metrics config
        dir for that host, and an allmetrics.conf file is placed into it.
        An existing allmetrics.conf for the host will be parsed and rewritten;
        comments inside it will be lost.

        :param hostname: FQDN of the host to configure probes for
        :type hostname: str
        :param ce_type: either 'gram' or 'htcondor-ce'
        :type ce_type: str
        :raise ConfigFailed: if writing the config file failed
        :rtype: None

        """
        host_metrics_dir = os.path.join(self.rsv_metrics_dir, hostname)
        allmetrics_conf_path = os.path.join(host_metrics_dir, "allmetrics.conf")

        try:
            os.mkdir(host_metrics_dir)
        except OSError:
            pass  # Dir already exists.

        config = ConfigParser.RawConfigParser()
        config.optionxform = str  # Conf is case-sensitive.

        config.read(allmetrics_conf_path)  # Does nothing if the file can't be read.

        if not config.has_section('allmetrics'):
            config.add_section('allmetrics')
        config.set('allmetrics', 'ce-type', ce_type)

        config_fp = open(allmetrics_conf_path, 'w')
        try:
            try:
                config.write(config_fp)
            except EnvironmentError, err:
                self.log("Error writing to %s: %s" % (allmetrics_conf_path, str(err)), level=logging.ERROR)
                raise exceptions.ConfigureError
        finally:
            config_fp.close()

    def _configure_consumers(self):
        """ Enable the appropriate consumers """

        # The current logic is:
        #  - we ALWAYS want the html-consumer if we are told to install consumers
        #  - we want the gratia-consumer if enable_gratia is True
        #  - we want the nagios-consumer if enable_nagios is True
        #  - we want the zabbix-consumer if enable_zabbix is True and rsv-consumers-zabbix is installed

        consumers = ["html-consumer"]

        if self.options['enable_gratia'].value:
            consumers.append("gratia-consumer")
            # TODO - set up Gratia directories?  Look at setup_gratia() in configure_rsv

        if self.options['enable_nagios'].value:
            consumers.append("nagios-consumer")
            self._configure_nagios_files()

        if self.options['enable_zabbix'].value:
            if not utilities.rpm_installed('rsv-consumers-zabbix'):
                self.log('Your configuration has enabled the Zabbix consumer '
                         'but rsv-consumers-zabbix is not installed. Zabbix consumer configuration will be ignored.',
                         level=logging.WARNING)
            else:
                consumers.append("zabbix-consumer")
                self._configure_zabbix_files()

        consumer_list = " ".join(consumers)
        self.log("Enabling consumers: %s " % consumer_list)

        if not utilities.run_script([self.rsv_control, "-v0", "--enable"] + consumers):
            raise exceptions.ConfigureError

    def _configure_nagios_files(self):
        """ Store the nagios configuration """

        # The Nagios conf file contains a password so set it to mode 0400 owned by rsv
        pw_file = os.path.join(self.rsv_conf_dir, 'rsv-nagios.conf')
        os.chown(pw_file, self.uid, self.gid)
        os.chmod(pw_file, 0400)

        # Add the configuration file
        nagios_conf_file = os.path.join(self.rsv_conf_dir, 'consumers/nagios-consumer.conf')
        config = ConfigParser.RawConfigParser()
        config.optionxform = str

        if os.path.exists(nagios_conf_file):
            config.read(nagios_conf_file)

        if not config.has_section('nagios-consumer'):
            config.add_section('nagios-consumer')

        args = "--conf-file %s" % pw_file
        if self.options['nagios_send_nsca'].value:
            args += " --send-nsca"

        config.set("nagios-consumer", "args", args)

        config_fp = open(nagios_conf_file, 'w')
        config.write(config_fp)
        config_fp.close()

    def _configure_zabbix_files(self):
        """ Store the zabbix configuration """

        rsv_zabbix_file = os.path.join(self.rsv_conf_dir, 'rsv-zabbix.conf')

        # Add the configuration file
        zabbix_conf_file = os.path.join(self.rsv_conf_dir, 'consumers/zabbix-consumer.conf')
        config = ConfigParser.RawConfigParser()
        config.optionxform = str

        if os.path.exists(zabbix_conf_file):
            config.read(zabbix_conf_file)

        if not config.has_section('zabbix-consumer'):
            config.add_section('zabbix-consumer')

        args = "--conf-file %s" % rsv_zabbix_file
        if self.options['zabbix_use_sender'].value:
            args += " --zabbix-sender"

        config.set("zabbix-consumer", "args", args)

        config_fp = open(zabbix_conf_file, 'w')
        config.write(config_fp)
        config_fp.close()

    def load_rsv_meta_files(self):
        """ All the RSV meta files are in INI format.  Pull them in so that we know what
        metrics to enable """

        if not os.path.exists(self.rsv_meta_dir):
            self.log("In RSV configuration, meta dir (%s) does not exist." % self.rsv_meta_dir)
            return

        files = os.listdir(self.rsv_meta_dir)

        for filename in files:
            if re.search('\.meta$', filename):
                self._meta.read(os.path.join(self.rsv_meta_dir, filename))

    def split_2d_list(self, item_list):
        """
        Split a comma/whitespace separated item_list of item_list of items.
        Each item_list needs to be enclosed in parentheses and separated by whitespace and/or a comma.
        Parentheses are optional if only one item_list is supplied.

        Valid examples include:
        (1,2,3),(4,5)
        1,2,3,4,5
        (1,2), (4) , (5,6)  (8),    # comma at end is ok, comma between lists is optional

        Invalid examples:
        (1,2,3), 4    # 4 needs to be in parentheses
        1,2,3, (4,5)  # 1,2,3 needs to be parenthesized
        (1,2, (3, 4)  # missing a right parenthesis
        """

        if not item_list:
            return [[]]

        original_list = item_list

        # If there are no parentheses then just treat this like a normal comma-separated item_list
        # and return it as a 2-D array (with only one element in one direction)
        if not re.search("\(", item_list) and not re.search("\)", item_list):
            return [split_list(item_list)]

        # We want to grab parenthesized chunks
        pattern = re.compile("\s*\(([^()]+)\)\s*,?")
        array = []
        while 1:
            match = re.match(pattern, item_list)
            if not match:
                # If we don't have a match then we are either finished processing, or there is
                # a syntax error.  So if we have anything left in the string we will bail
                if re.search("\S", item_list):
                    self.log("ERROR: syntax error in parenthesized item_list",
                             level=logging.ERROR)
                    self.log("ERROR: Supplied item_list:\n\t%s" % original_list,
                             level=logging.ERROR)
                    self.log("ERROR: Leftover after parsing:\n\t%s" % item_list,
                             level=logging.ERROR)
                    return False
                else:
                    return array

            array.append(split_list(match.group(1)))

            # Remove what we just matched so that we get the next chunk on the next iteration
            match_length = len(match.group(0))
            item_list = item_list[match_length:]

        # We shouldn't reach here, but just in case...
        return array

    def _set_gratia_collector(self, collector):
        """ Put the appropriate collector URL into the ProbeConfig file """

        if not self.options['enable_gratia'].value:
            self.log("Not configuring Gratia collector because enable_gratia is not true")
            return True

        probe_conf = os.path.join('/', 'etc', 'gratia', 'metric', 'ProbeConfig')

        self.log("Putting collector '%s' into Gratia conf file '%s'" % (collector, probe_conf))

        conf = open(probe_conf).read()

        conf = re.sub("CollectorHost=\".+\"", "CollectorHost=\"%s\"" % collector, conf)
        conf = re.sub("SSLHost=\".+\"", "SSLHost=\"%s\"" % collector, conf)
        conf = re.sub("SSLRegistrationHost=\".+\"", "SSLRegistrationHost=\"%s\"" % collector, conf)
        conf = re.sub(r'(\s*)EnableProbe\s*=.*', r'\1EnableProbe="1"', conf, 1)
        conf = re.sub(r'(\s*)Grid\s*=.*', r'\1Grid="' + self.grid_group + '"', conf, 1)
        conf = re.sub(r'(\s*)SiteName\s*=.*', r'\1SiteName="' + self.site_name + '"', conf, 1)

        # Set logging to whatever is appropriate.  We'll just go with level=1, rotate=7 for now
        conf = re.sub(r'(\s*)LogLevel\s*=.*', r'\1LogLevel="1"', conf, 1)
        conf = re.sub(r'(\s*)LogRotate\s*=.*', r'\1LogRotate="7"', conf, 1)

        # Also, set up the directories to use the proper log/data/working dirs
        parent_dir = os.path.join('/', 'var', 'log', 'gratia', 'rsv')

        log_folder = os.path.join(parent_dir, 'logs')
        if not os.path.exists(log_folder):
            utilities.make_directory(log_folder, 0755, self.uid, self.gid)
        elif os.path.isdir(log_folder):
            os.chown(log_folder, self.uid, self.gid)
        conf = re.sub(r'(\s*)LogFolder\s*=.*', r'\1LogFolder="' + log_folder + '"', conf, 1)

        data_folder = os.path.join(parent_dir, 'data')
        if not os.path.exists(data_folder):
            utilities.make_directory(data_folder, 0755, self.uid, self.gid)
        elif os.path.isdir(data_folder):
            os.chown(data_folder, self.uid, self.gid)
        conf = re.sub(r'(\s*)DataFolder\s*=.*', r'\1DataFolder="' + data_folder + '"', conf, 1)

        working_folder = os.path.join(parent_dir, 'tmp')
        if not os.path.exists(working_folder):
            utilities.make_directory(working_folder, 0755, self.uid, self.gid)
        elif os.path.isdir(working_folder):
            os.chown(working_folder, self.uid, self.gid)
        conf = re.sub(r'(\s*)WorkingFolder\s*=.*',
                      r'\1WorkingFolder="' + working_folder + '"',
                      conf,
                      1)

        if not utilities.atomic_write(probe_conf, conf):
            self.log("Error while configuring metric probe: can't " +
                     "write to %s" % probe_conf,
                     level=logging.ERROR)
            raise exceptions.ConfigureError("Error configuring gratia")

    def _check_srm_settings(self):
        """
        Check srm settings to make sure settings are consistent and properly
        set
        """
        if (self._srm_hosts == [] or
                    self._srm_hosts is None or
                utilities.blank(self.options['srm_hosts'].value)):
            return True

        all_ok = True
        if self.options['srm_dir'].value.upper() == 'DEFAULT':
            self.log("srm_dir has to be set and can't be set to DEFAULT for each " +
                     "srm host defined (set to %s)" % dir,
                     option='srm_dir',
                     section='rsv',
                     level=logging.ERROR)
            all_ok = False

        srm_dirs = split_list(self.options['srm_dir'].value)
        if len(self._srm_hosts) != len(srm_dirs):
            self.log("When enabling SRM metrics you must specify the same number " +
                     "of entries in the srm_dir variable as you have in the " +
                     "srm_hosts section.  There are %i host entries and %i " \
                     "srm_dir entries." % (len(self._srm_hosts), len(srm_dirs)),
                     level=logging.ERROR)
            all_ok = False

        for directory in srm_dirs:
            if directory.upper() == 'DEFAULT':
                self.log("srm_dir has to be set and can't be set to DEFAULT for each " +
                         "srm host defined (set to %s)" % directory,
                         option='srm_dir',
                         section='rsv',
                         level=logging.ERROR)
                all_ok = False

        if not utilities.blank(self.options['srm_webservice_path'].value):
            srm_ws_paths = split_list(self.options['srm_webservice_path'].value)
            if len(self._srm_hosts) != len(srm_ws_paths):
                self.log("If you set srm_webservice_path when enabling SRM metrics " +
                         "you must specify the same number of entries in the " +
                         "srm_webservice_path variable as you have in the srm_hosts " +
                         "section.  There are %i host entries and %i " \
                         "srm_webservice_path entries." % (len(self._srm_hosts),
                                                           len(srm_ws_paths)),
                         level=logging.ERROR)
                all_ok = False

        return all_ok

    def enabled_services(self):
        """Return a list of  system services needed for module to work
        """

        if not self.enabled or self.ignored:
            return set()

        return set(['rsv', 'condor-cron'])

    def _configure_condor_cron_ids(self):
        """Ensure UID/GID of cndrcron user is valid and is in the condor-cron configs
        :raise ConfigFailed: if modifying condor-cron configs failed

        """
        # check the uid/gid in the condor_ids file
        condor_id_fname = "/etc/condor-cron/config.d/condor_ids"
        ids = open(condor_id_fname).read()
        id_regex = re.compile(r'^\s*CONDOR_IDS\s+=\s+(\d+)\.(\d+).*', re.MULTILINE)
        condor_ent = pwd.getpwnam('cndrcron')
        match = id_regex.search(ids)
        if ((match is not None) and
                (((int(match.group(1)) != condor_ent.pw_uid) or
                      (int(match.group(2)) != condor_ent.pw_gid)))):
            self.log("Condor-cron uid/gid not correct, correcting",
                     level=logging.ERROR)
            (ids, count) = id_regex.subn("CONDOR_IDS  = %s.%s" % (condor_ent.pw_uid,
                                                                  condor_ent.pw_gid),
                                         ids,
                                         1)
            if count == 0:
                self.log("Can't correct condor-cron uid/gid, please double check",
                         level=logging.ERROR)
            if not utilities.atomic_write(condor_id_fname, ids):
                raise exceptions.ConfigureError
        elif match is None:
            ids += "CONDOR_IDS = %d.%d\n" % (condor_ent.pw_uid, condor_ent.pw_gid)
            if not utilities.atomic_write(condor_id_fname, ids):
                raise exceptions.ConfigureError


def split_list(item_list):
    """ Split a comma separated list of items """

    # Special case - when the list just contains UNAVAILABLE we want to ignore it
    if utilities.blank(item_list):
        return []

    items = []
    for entry in item_list.split(','):
        items.append(entry.strip())

    return items


def exclude_blank(item_list):
    """Return a copy of a list with blank values removed"""
    return [item for item in item_list if not utilities.blank(item)]


def split_list_exclude_blank(item_list):
    """Split a comma-separated list of items, returning non-blanks only"""
    return exclude_blank(split_list(item_list))<|MERGE_RESOLUTION|>--- conflicted
+++ resolved
@@ -238,7 +238,6 @@
             self.log('RsvConfiguration.check_attributes completed')
             return attributes_ok
 
-<<<<<<< HEAD
         try:
             (self.uid, self.gid) = pwd.getpwnam(self._rsv_user)[2:4]
         except KeyError:  # no such user
@@ -246,11 +245,10 @@
                      " Please reinstall the rsv* RPMs or create the user yourself."
                      " Note: it needs a valid shell and home directory." % self._rsv_user,
                      level=logging.ERROR)
-=======
+            return False
         if self._gram_ce_hosts:
             self.log("GRAM is no longer supported as of Nov. 2016; please unset gram_ce_hosts",
                      section=self.config_section, option='gram_ce_hosts', level=logging.ERROR)
->>>>>>> 7de689ed
             return False
 
         # Slurp in all the meta files which will tell us what type of metrics
